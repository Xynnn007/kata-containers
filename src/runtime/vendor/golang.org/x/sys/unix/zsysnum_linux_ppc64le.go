// go run linux/mksysnum.go -Wall -Werror -static -I/tmp/include /tmp/include/asm/unistd.h
// Code generated by the command above; see README.md. DO NOT EDIT.

//go:build ppc64le && linux
// +build ppc64le,linux

package unix

const (
	SYS_RESTART_SYSCALL         = 0
	SYS_EXIT                    = 1
	SYS_FORK                    = 2
	SYS_READ                    = 3
	SYS_WRITE                   = 4
	SYS_OPEN                    = 5
	SYS_CLOSE                   = 6
	SYS_WAITPID                 = 7
	SYS_CREAT                   = 8
	SYS_LINK                    = 9
	SYS_UNLINK                  = 10
	SYS_EXECVE                  = 11
	SYS_CHDIR                   = 12
	SYS_TIME                    = 13
	SYS_MKNOD                   = 14
	SYS_CHMOD                   = 15
	SYS_LCHOWN                  = 16
	SYS_BREAK                   = 17
	SYS_OLDSTAT                 = 18
	SYS_LSEEK                   = 19
	SYS_GETPID                  = 20
	SYS_MOUNT                   = 21
	SYS_UMOUNT                  = 22
	SYS_SETUID                  = 23
	SYS_GETUID                  = 24
	SYS_STIME                   = 25
	SYS_PTRACE                  = 26
	SYS_ALARM                   = 27
	SYS_OLDFSTAT                = 28
	SYS_PAUSE                   = 29
	SYS_UTIME                   = 30
	SYS_STTY                    = 31
	SYS_GTTY                    = 32
	SYS_ACCESS                  = 33
	SYS_NICE                    = 34
	SYS_FTIME                   = 35
	SYS_SYNC                    = 36
	SYS_KILL                    = 37
	SYS_RENAME                  = 38
	SYS_MKDIR                   = 39
	SYS_RMDIR                   = 40
	SYS_DUP                     = 41
	SYS_PIPE                    = 42
	SYS_TIMES                   = 43
	SYS_PROF                    = 44
	SYS_BRK                     = 45
	SYS_SETGID                  = 46
	SYS_GETGID                  = 47
	SYS_SIGNAL                  = 48
	SYS_GETEUID                 = 49
	SYS_GETEGID                 = 50
	SYS_ACCT                    = 51
	SYS_UMOUNT2                 = 52
	SYS_LOCK                    = 53
	SYS_IOCTL                   = 54
	SYS_FCNTL                   = 55
	SYS_MPX                     = 56
	SYS_SETPGID                 = 57
	SYS_ULIMIT                  = 58
	SYS_OLDOLDUNAME             = 59
	SYS_UMASK                   = 60
	SYS_CHROOT                  = 61
	SYS_USTAT                   = 62
	SYS_DUP2                    = 63
	SYS_GETPPID                 = 64
	SYS_GETPGRP                 = 65
	SYS_SETSID                  = 66
	SYS_SIGACTION               = 67
	SYS_SGETMASK                = 68
	SYS_SSETMASK                = 69
	SYS_SETREUID                = 70
	SYS_SETREGID                = 71
	SYS_SIGSUSPEND              = 72
	SYS_SIGPENDING              = 73
	SYS_SETHOSTNAME             = 74
	SYS_SETRLIMIT               = 75
	SYS_GETRLIMIT               = 76
	SYS_GETRUSAGE               = 77
	SYS_GETTIMEOFDAY            = 78
	SYS_SETTIMEOFDAY            = 79
	SYS_GETGROUPS               = 80
	SYS_SETGROUPS               = 81
	SYS_SELECT                  = 82
	SYS_SYMLINK                 = 83
	SYS_OLDLSTAT                = 84
	SYS_READLINK                = 85
	SYS_USELIB                  = 86
	SYS_SWAPON                  = 87
	SYS_REBOOT                  = 88
	SYS_READDIR                 = 89
	SYS_MMAP                    = 90
	SYS_MUNMAP                  = 91
	SYS_TRUNCATE                = 92
	SYS_FTRUNCATE               = 93
	SYS_FCHMOD                  = 94
	SYS_FCHOWN                  = 95
	SYS_GETPRIORITY             = 96
	SYS_SETPRIORITY             = 97
	SYS_PROFIL                  = 98
	SYS_STATFS                  = 99
	SYS_FSTATFS                 = 100
	SYS_IOPERM                  = 101
	SYS_SOCKETCALL              = 102
	SYS_SYSLOG                  = 103
	SYS_SETITIMER               = 104
	SYS_GETITIMER               = 105
	SYS_STAT                    = 106
	SYS_LSTAT                   = 107
	SYS_FSTAT                   = 108
	SYS_OLDUNAME                = 109
	SYS_IOPL                    = 110
	SYS_VHANGUP                 = 111
	SYS_IDLE                    = 112
	SYS_VM86                    = 113
	SYS_WAIT4                   = 114
	SYS_SWAPOFF                 = 115
	SYS_SYSINFO                 = 116
	SYS_IPC                     = 117
	SYS_FSYNC                   = 118
	SYS_SIGRETURN               = 119
	SYS_CLONE                   = 120
	SYS_SETDOMAINNAME           = 121
	SYS_UNAME                   = 122
	SYS_MODIFY_LDT              = 123
	SYS_ADJTIMEX                = 124
	SYS_MPROTECT                = 125
	SYS_SIGPROCMASK             = 126
	SYS_CREATE_MODULE           = 127
	SYS_INIT_MODULE             = 128
	SYS_DELETE_MODULE           = 129
	SYS_GET_KERNEL_SYMS         = 130
	SYS_QUOTACTL                = 131
	SYS_GETPGID                 = 132
	SYS_FCHDIR                  = 133
	SYS_BDFLUSH                 = 134
	SYS_SYSFS                   = 135
	SYS_PERSONALITY             = 136
	SYS_AFS_SYSCALL             = 137
	SYS_SETFSUID                = 138
	SYS_SETFSGID                = 139
	SYS__LLSEEK                 = 140
	SYS_GETDENTS                = 141
	SYS__NEWSELECT              = 142
	SYS_FLOCK                   = 143
	SYS_MSYNC                   = 144
	SYS_READV                   = 145
	SYS_WRITEV                  = 146
	SYS_GETSID                  = 147
	SYS_FDATASYNC               = 148
	SYS__SYSCTL                 = 149
	SYS_MLOCK                   = 150
	SYS_MUNLOCK                 = 151
	SYS_MLOCKALL                = 152
	SYS_MUNLOCKALL              = 153
	SYS_SCHED_SETPARAM          = 154
	SYS_SCHED_GETPARAM          = 155
	SYS_SCHED_SETSCHEDULER      = 156
	SYS_SCHED_GETSCHEDULER      = 157
	SYS_SCHED_YIELD             = 158
	SYS_SCHED_GET_PRIORITY_MAX  = 159
	SYS_SCHED_GET_PRIORITY_MIN  = 160
	SYS_SCHED_RR_GET_INTERVAL   = 161
	SYS_NANOSLEEP               = 162
	SYS_MREMAP                  = 163
	SYS_SETRESUID               = 164
	SYS_GETRESUID               = 165
	SYS_QUERY_MODULE            = 166
	SYS_POLL                    = 167
	SYS_NFSSERVCTL              = 168
	SYS_SETRESGID               = 169
	SYS_GETRESGID               = 170
	SYS_PRCTL                   = 171
	SYS_RT_SIGRETURN            = 172
	SYS_RT_SIGACTION            = 173
	SYS_RT_SIGPROCMASK          = 174
	SYS_RT_SIGPENDING           = 175
	SYS_RT_SIGTIMEDWAIT         = 176
	SYS_RT_SIGQUEUEINFO         = 177
	SYS_RT_SIGSUSPEND           = 178
	SYS_PREAD64                 = 179
	SYS_PWRITE64                = 180
	SYS_CHOWN                   = 181
	SYS_GETCWD                  = 182
	SYS_CAPGET                  = 183
	SYS_CAPSET                  = 184
	SYS_SIGALTSTACK             = 185
	SYS_SENDFILE                = 186
	SYS_GETPMSG                 = 187
	SYS_PUTPMSG                 = 188
	SYS_VFORK                   = 189
	SYS_UGETRLIMIT              = 190
	SYS_READAHEAD               = 191
	SYS_PCICONFIG_READ          = 198
	SYS_PCICONFIG_WRITE         = 199
	SYS_PCICONFIG_IOBASE        = 200
	SYS_MULTIPLEXER             = 201
	SYS_GETDENTS64              = 202
	SYS_PIVOT_ROOT              = 203
	SYS_MADVISE                 = 205
	SYS_MINCORE                 = 206
	SYS_GETTID                  = 207
	SYS_TKILL                   = 208
	SYS_SETXATTR                = 209
	SYS_LSETXATTR               = 210
	SYS_FSETXATTR               = 211
	SYS_GETXATTR                = 212
	SYS_LGETXATTR               = 213
	SYS_FGETXATTR               = 214
	SYS_LISTXATTR               = 215
	SYS_LLISTXATTR              = 216
	SYS_FLISTXATTR              = 217
	SYS_REMOVEXATTR             = 218
	SYS_LREMOVEXATTR            = 219
	SYS_FREMOVEXATTR            = 220
	SYS_FUTEX                   = 221
	SYS_SCHED_SETAFFINITY       = 222
	SYS_SCHED_GETAFFINITY       = 223
	SYS_TUXCALL                 = 225
	SYS_IO_SETUP                = 227
	SYS_IO_DESTROY              = 228
	SYS_IO_GETEVENTS            = 229
	SYS_IO_SUBMIT               = 230
	SYS_IO_CANCEL               = 231
	SYS_SET_TID_ADDRESS         = 232
	SYS_FADVISE64               = 233
	SYS_EXIT_GROUP              = 234
	SYS_LOOKUP_DCOOKIE          = 235
	SYS_EPOLL_CREATE            = 236
	SYS_EPOLL_CTL               = 237
	SYS_EPOLL_WAIT              = 238
	SYS_REMAP_FILE_PAGES        = 239
	SYS_TIMER_CREATE            = 240
	SYS_TIMER_SETTIME           = 241
	SYS_TIMER_GETTIME           = 242
	SYS_TIMER_GETOVERRUN        = 243
	SYS_TIMER_DELETE            = 244
	SYS_CLOCK_SETTIME           = 245
	SYS_CLOCK_GETTIME           = 246
	SYS_CLOCK_GETRES            = 247
	SYS_CLOCK_NANOSLEEP         = 248
	SYS_SWAPCONTEXT             = 249
	SYS_TGKILL                  = 250
	SYS_UTIMES                  = 251
	SYS_STATFS64                = 252
	SYS_FSTATFS64               = 253
	SYS_RTAS                    = 255
	SYS_SYS_DEBUG_SETCONTEXT    = 256
	SYS_MIGRATE_PAGES           = 258
	SYS_MBIND                   = 259
	SYS_GET_MEMPOLICY           = 260
	SYS_SET_MEMPOLICY           = 261
	SYS_MQ_OPEN                 = 262
	SYS_MQ_UNLINK               = 263
	SYS_MQ_TIMEDSEND            = 264
	SYS_MQ_TIMEDRECEIVE         = 265
	SYS_MQ_NOTIFY               = 266
	SYS_MQ_GETSETATTR           = 267
	SYS_KEXEC_LOAD              = 268
	SYS_ADD_KEY                 = 269
	SYS_REQUEST_KEY             = 270
	SYS_KEYCTL                  = 271
	SYS_WAITID                  = 272
	SYS_IOPRIO_SET              = 273
	SYS_IOPRIO_GET              = 274
	SYS_INOTIFY_INIT            = 275
	SYS_INOTIFY_ADD_WATCH       = 276
	SYS_INOTIFY_RM_WATCH        = 277
	SYS_SPU_RUN                 = 278
	SYS_SPU_CREATE              = 279
	SYS_PSELECT6                = 280
	SYS_PPOLL                   = 281
	SYS_UNSHARE                 = 282
	SYS_SPLICE                  = 283
	SYS_TEE                     = 284
	SYS_VMSPLICE                = 285
	SYS_OPENAT                  = 286
	SYS_MKDIRAT                 = 287
	SYS_MKNODAT                 = 288
	SYS_FCHOWNAT                = 289
	SYS_FUTIMESAT               = 290
	SYS_NEWFSTATAT              = 291
	SYS_UNLINKAT                = 292
	SYS_RENAMEAT                = 293
	SYS_LINKAT                  = 294
	SYS_SYMLINKAT               = 295
	SYS_READLINKAT              = 296
	SYS_FCHMODAT                = 297
	SYS_FACCESSAT               = 298
	SYS_GET_ROBUST_LIST         = 299
	SYS_SET_ROBUST_LIST         = 300
	SYS_MOVE_PAGES              = 301
	SYS_GETCPU                  = 302
	SYS_EPOLL_PWAIT             = 303
	SYS_UTIMENSAT               = 304
	SYS_SIGNALFD                = 305
	SYS_TIMERFD_CREATE          = 306
	SYS_EVENTFD                 = 307
	SYS_SYNC_FILE_RANGE2        = 308
	SYS_FALLOCATE               = 309
	SYS_SUBPAGE_PROT            = 310
	SYS_TIMERFD_SETTIME         = 311
	SYS_TIMERFD_GETTIME         = 312
	SYS_SIGNALFD4               = 313
	SYS_EVENTFD2                = 314
	SYS_EPOLL_CREATE1           = 315
	SYS_DUP3                    = 316
	SYS_PIPE2                   = 317
	SYS_INOTIFY_INIT1           = 318
	SYS_PERF_EVENT_OPEN         = 319
	SYS_PREADV                  = 320
	SYS_PWRITEV                 = 321
	SYS_RT_TGSIGQUEUEINFO       = 322
	SYS_FANOTIFY_INIT           = 323
	SYS_FANOTIFY_MARK           = 324
	SYS_PRLIMIT64               = 325
	SYS_SOCKET                  = 326
	SYS_BIND                    = 327
	SYS_CONNECT                 = 328
	SYS_LISTEN                  = 329
	SYS_ACCEPT                  = 330
	SYS_GETSOCKNAME             = 331
	SYS_GETPEERNAME             = 332
	SYS_SOCKETPAIR              = 333
	SYS_SEND                    = 334
	SYS_SENDTO                  = 335
	SYS_RECV                    = 336
	SYS_RECVFROM                = 337
	SYS_SHUTDOWN                = 338
	SYS_SETSOCKOPT              = 339
	SYS_GETSOCKOPT              = 340
	SYS_SENDMSG                 = 341
	SYS_RECVMSG                 = 342
	SYS_RECVMMSG                = 343
	SYS_ACCEPT4                 = 344
	SYS_NAME_TO_HANDLE_AT       = 345
	SYS_OPEN_BY_HANDLE_AT       = 346
	SYS_CLOCK_ADJTIME           = 347
	SYS_SYNCFS                  = 348
	SYS_SENDMMSG                = 349
	SYS_SETNS                   = 350
	SYS_PROCESS_VM_READV        = 351
	SYS_PROCESS_VM_WRITEV       = 352
	SYS_FINIT_MODULE            = 353
	SYS_KCMP                    = 354
	SYS_SCHED_SETATTR           = 355
	SYS_SCHED_GETATTR           = 356
	SYS_RENAMEAT2               = 357
	SYS_SECCOMP                 = 358
	SYS_GETRANDOM               = 359
	SYS_MEMFD_CREATE            = 360
	SYS_BPF                     = 361
	SYS_EXECVEAT                = 362
	SYS_SWITCH_ENDIAN           = 363
	SYS_USERFAULTFD             = 364
	SYS_MEMBARRIER              = 365
	SYS_MLOCK2                  = 378
	SYS_COPY_FILE_RANGE         = 379
	SYS_PREADV2                 = 380
	SYS_PWRITEV2                = 381
	SYS_KEXEC_FILE_LOAD         = 382
	SYS_STATX                   = 383
	SYS_PKEY_ALLOC              = 384
	SYS_PKEY_FREE               = 385
	SYS_PKEY_MPROTECT           = 386
	SYS_RSEQ                    = 387
	SYS_IO_PGETEVENTS           = 388
	SYS_SEMTIMEDOP              = 392
	SYS_SEMGET                  = 393
	SYS_SEMCTL                  = 394
	SYS_SHMGET                  = 395
	SYS_SHMCTL                  = 396
	SYS_SHMAT                   = 397
	SYS_SHMDT                   = 398
	SYS_MSGGET                  = 399
	SYS_MSGSND                  = 400
	SYS_MSGRCV                  = 401
	SYS_MSGCTL                  = 402
	SYS_PIDFD_SEND_SIGNAL       = 424
	SYS_IO_URING_SETUP          = 425
	SYS_IO_URING_ENTER          = 426
	SYS_IO_URING_REGISTER       = 427
	SYS_OPEN_TREE               = 428
	SYS_MOVE_MOUNT              = 429
	SYS_FSOPEN                  = 430
	SYS_FSCONFIG                = 431
	SYS_FSMOUNT                 = 432
	SYS_FSPICK                  = 433
	SYS_PIDFD_OPEN              = 434
	SYS_CLONE3                  = 435
	SYS_CLOSE_RANGE             = 436
	SYS_OPENAT2                 = 437
	SYS_PIDFD_GETFD             = 438
	SYS_FACCESSAT2              = 439
	SYS_PROCESS_MADVISE         = 440
	SYS_EPOLL_PWAIT2            = 441
	SYS_MOUNT_SETATTR           = 442
	SYS_QUOTACTL_FD             = 443
	SYS_LANDLOCK_CREATE_RULESET = 444
	SYS_LANDLOCK_ADD_RULE       = 445
	SYS_LANDLOCK_RESTRICT_SELF  = 446
	SYS_PROCESS_MRELEASE        = 448
<<<<<<< HEAD
=======
	SYS_FUTEX_WAITV             = 449
>>>>>>> e604f83c
)<|MERGE_RESOLUTION|>--- conflicted
+++ resolved
@@ -408,8 +408,5 @@
 	SYS_LANDLOCK_ADD_RULE       = 445
 	SYS_LANDLOCK_RESTRICT_SELF  = 446
 	SYS_PROCESS_MRELEASE        = 448
-<<<<<<< HEAD
-=======
 	SYS_FUTEX_WAITV             = 449
->>>>>>> e604f83c
 )