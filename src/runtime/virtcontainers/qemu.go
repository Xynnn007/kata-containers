--- conflicted
+++ resolved
@@ -100,17 +100,8 @@
 	nvdimmCount int
 	// if in memory dump progress
 	memoryDumpFlag sync.Mutex
-<<<<<<< HEAD
-	stopped        bool
+	stopped        int32
 	mu             sync.Mutex
-=======
-
-	nvdimmCount int
-
-	stopped int32
-
-	mu sync.Mutex
->>>>>>> 75062374
 }
 
 const (
