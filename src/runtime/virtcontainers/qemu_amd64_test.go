--- conflicted
+++ resolved
@@ -272,8 +272,6 @@
 	assert.Error(err)
 	assert.Empty(bios)
 
-<<<<<<< HEAD
-=======
 	// sev protection
 	amd64.(*qemuAmd64).protection = sevProtection
 
@@ -294,7 +292,6 @@
 
 	assert.Equal(expectedOut, devices)
 
->>>>>>> 299fc35c
 	// snp protection
 	amd64.(*qemuAmd64).protection = snpProtection
 
